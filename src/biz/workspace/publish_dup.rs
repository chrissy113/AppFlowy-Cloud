--- conflicted
+++ resolved
@@ -4,15 +4,10 @@
 use collab::preclude::Collab;
 
 use collab::preclude::MapExt;
-<<<<<<< HEAD
+use collab_database::database::DatabaseBody;
 use collab_database::entity::FieldType;
 use collab_database::rows::meta_id_from_row_id;
 use collab_database::rows::RowMetaKey;
-use collab_database::views::DatabaseViews;
-=======
-use collab_database::database::DatabaseBody;
-use collab_database::entity::FieldType;
->>>>>>> 9337b4aa
 use collab_database::workspace_database::WorkspaceDatabaseBody;
 use collab_document::blocks::DocumentData;
 use collab_document::document::Document;
@@ -693,46 +688,6 @@
 
     {
       // handle row relations
-<<<<<<< HEAD
-      // collect all map ref with `database_id` fields
-      // deep copy those database
-      let mut txn = db_collab.context.transact_mut();
-      let database_fields: MapRef = db_collab
-        .data
-        .get_with_path(&txn, ["database", "fields"])
-        .ok_or_else(|| AppError::RecordNotFound("no fields found in database".to_string()))?;
-      let mut type_option_values = vec![];
-      for (_, out) in database_fields.iter(&txn) {
-        if let Ok(m1) = out.cast::<MapRef>() {
-          if let Some(type_option) = m1.get(&txn, "type_option") {
-            if let Ok(m2) = type_option.cast::<MapRef>() {
-              for (_, out2) in m2.iter(&txn) {
-                if let Ok(m3) = out2.cast::<MapRef>() {
-                  type_option_values.push(m3);
-                }
-              }
-            }
-          }
-        }
-      }
-      for m in type_option_values {
-        if let Some(Out::Any(any::Any::String(pub_db_id))) = m.get(&txn, "database_id") {
-          if let Some(related_db_view) = published_db.database_relations.get(pub_db_id.as_ref()) {
-            if let Some(_dup_view_id) = self
-              .deep_copy_view(related_db_view, &self.dest_view_id.to_string())
-              .await?
-            {
-              if let Some(dup_db_id) = self
-                .duplicated_refs
-                .get(pub_db_id.as_ref())
-                .cloned()
-                .flatten()
-              {
-                m.insert(&mut txn, "database_id", dup_db_id.as_str());
-              };
-            };
-          };
-=======
       let mut txn = db_collab.context.transact_mut();
       let all_fields = db_body.fields.get_all_fields(&txn);
       for mut field in all_fields {
@@ -766,7 +721,6 @@
               }
             };
           }
->>>>>>> 9337b4aa
         }
       }
     }
@@ -791,9 +745,24 @@
         data.insert(&mut txn, "id", dup_row_id.clone());
         data.insert(&mut txn, "database_id", new_db_id.clone());
 
-<<<<<<< HEAD
         {
           // update relation cells
+          // db_row_collb: Object {
+          //     "data": Object {
+          //         "cells": Object {
+          //             "MBaTsr": Object {
+          //                 "data": Array [
+          //                     String("eefb5700-8cf7-411e-9596-f60b9a51916e"),
+          //                     String("23d5e054-42c8-4754-ad69-527e4ffc1e46"),
+          //                     // above are published row ids of related database
+          //                     // we need to replace them with respective duplicated row ids
+          //                 ],
+          //                 "field_type": Number(10),
+          //                 // use this condition to filter out relation cells
+          //             },
+          //         },
+          //     },
+          // }
           let cells: MapRef = db_row_collab
             .data
             .get_with_path(&txn, ["data", "cells"])
@@ -924,64 +893,6 @@
           //   let dup_ac_key = meta_id_from_row_id(&new_row_id.parse()?, RowMetaKey::AttachmentCount);
           //   row_meta.insert(&mut txn, dup_ac_key, attachment_count);
           // }
-=======
-        // update relation cells
-        // db_row_collb: Object {
-        //     "data": Object {
-        //         "cells": Object {
-        //             "MBaTsr": Object {
-        //                 "data": Array [
-        //                     String("eefb5700-8cf7-411e-9596-f60b9a51916e"),
-        //                     String("23d5e054-42c8-4754-ad69-527e4ffc1e46"),
-        //                     // above are published row ids of related database
-        //                     // we need to replace them with respective duplicated row ids
-        //                 ],
-        //                 "field_type": Number(10),
-        //                 // use this condition to filter out relation cells
-        //             },
-        //         },
-        //     },
-        // }
-        let cells: MapRef = db_row_collab
-          .data
-          .get_with_path(&txn, ["data", "cells"])
-          .ok_or_else(|| {
-            AppError::RecordNotFound("no cells found in database row collab".to_string())
-          })?;
-
-        let mut rel_row_idss = vec![];
-        for (_, out) in cells.iter(&txn) {
-          if let Ok(m) = out.cast::<MapRef>() {
-            if let Some(Out::Any(any::Any::BigInt(n))) = m.get(&txn, "field_type") {
-              if n == FieldType::Relation as i64 {
-                let relation_data = m.get(&txn, "data").ok_or_else(|| {
-                  AppError::RecordNotFound("no data found in relation cell".to_string())
-                })?;
-                if let Ok(arr) = relation_data.cast::<ArrayRef>() {
-                  rel_row_idss.push(arr)
-                };
-              }
-            }
-          }
-        }
-        for rel_row_ids in rel_row_idss {
-          let num_refs = rel_row_ids.len(&txn);
-
-          let mut pub_row_ids = Vec::with_capacity(num_refs as usize);
-          for rel_row_id in rel_row_ids.iter(&txn) {
-            if let Out::Any(any::Any::String(s)) = rel_row_id {
-              pub_row_ids.push(s);
-            }
-          }
-          rel_row_ids.remove_range(&mut txn, 0, num_refs);
-          for pub_row_id in pub_row_ids {
-            let dup_row_id = self
-              .duplicated_db_row
-              .get(pub_row_id.as_ref())
-              .ok_or_else(|| AppError::RecordNotFound(format!("row not found: {}", pub_row_id)))?;
-            let _ = rel_row_ids.push_back(&mut txn, dup_row_id.as_str());
-          }
->>>>>>> 9337b4aa
         }
       }
 
@@ -995,11 +906,7 @@
       );
       self
         .duplicated_db_row
-<<<<<<< HEAD
         .insert(pub_row_id.clone(), dup_row_id.clone());
-=======
-        .insert(old_id.clone(), new_row_id.clone());
->>>>>>> 9337b4aa
     }
 
     // accumulate list of database views (Board, Cal, ...) to be linked to the database
@@ -1039,15 +946,7 @@
       }
 
       // update database metas iid
-<<<<<<< HEAD
-      let metas: MapRef = db_collab
-        .data
-        .get_with_path(&txn, ["database", "metas"])
-        .ok_or_else(|| AppError::RecordNotFound("no metas found in database".to_string()))?;
-      metas.insert(&mut txn, "iid", new_view_id);
-=======
       db_body.metas.insert(&mut txn, "iid", new_view_id);
->>>>>>> 9337b4aa
 
       // insert updated views back to db
       db_body.views.clear(&mut txn);
